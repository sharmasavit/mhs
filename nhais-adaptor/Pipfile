--- conflicted
+++ resolved
@@ -9,11 +9,8 @@
 [packages]
 integration-adaptors-common = {editable = true,path = "./../common"}
 fhirclient = "*"
-<<<<<<< HEAD
-nhais-adaptor = {editable = true,path = "."}
-=======
 PyInquirer = "*"
->>>>>>> 8e3f8285
+
 
 [requires]
 python_version = "3.7"
